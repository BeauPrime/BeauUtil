--- conflicted
+++ resolved
@@ -1,11 +1,7 @@
 # BeauUtil
 
-**Current Version: 0.10.16**
-<<<<<<< HEAD
+**Current Version: 0.10.17**
 Updated 15 April 2025 | [Changelog](https://github.com/BeauPrime/BeauUtil/blob/master/CHANGELOG.md)
-=======
-Updated 31 March 2025 | [Changelog](https://github.com/BeauPrime/BeauUtil/blob/master/CHANGELOG.md)
->>>>>>> ae0af3de
 
 ## About
 BeauUtil is a general utility library for Unity3d. It contains a variety of code helpers, collection types, debugging utilities, and unsafe code utilities, among many other modules.
