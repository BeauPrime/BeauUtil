--- conflicted
+++ resolved
@@ -1,5 +1,4 @@
-## Version 0.10.16
-<<<<<<< HEAD
+## Version 0.10.17
 **15 April 2025**
 
 Improvements to `Assert` functionality
@@ -9,9 +8,7 @@
 * `Assert` failure no longer throws an exception if already asserting from an uncaught exception
 * `UnityHelper.ComponentCount` now uses `GameObject.GetComponentCount` if available
 
-## Version 0.10.15
-=======
->>>>>>> ae0af3de
+## Version 0.10.16
 **31 March 2025**
 
 Improvements to `Assert` functionality
